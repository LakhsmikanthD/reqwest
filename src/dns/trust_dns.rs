--- conflicted
+++ resolved
@@ -12,7 +12,7 @@
 
 use super::{Addrs, Resolve, Resolving};
 
-<<<<<<< HEAD
+
 use crate::error::BoxError;
 
 type SharedResolver = Arc<AsyncResolver<TokioConnection, TokioConnectionProvider>>;
@@ -30,8 +30,6 @@
     *system_conf_lock = Lazy::new(|| system_conf::read_system_conf().map_err(io::Error::from));
 }
 
-=======
->>>>>>> 17c893ff
 /// Wrapper around an `AsyncResolver`, which implements the `Resolve` trait.
 #[derive(Debug, Default, Clone)]
 pub(crate) struct TrustDnsResolver {
@@ -45,7 +43,6 @@
     iter: LookupIpIntoIter,
 }
 
-<<<<<<< HEAD
 #[derive(Debug)]
 enum State {
     Init,
@@ -73,8 +70,6 @@
     }
 }
 
-=======
->>>>>>> 17c893ff
 impl Resolve for TrustDnsResolver {
     fn resolve(&self, name: Name) -> Resolving {
         let resolver = self.clone();
@@ -98,7 +93,6 @@
     }
 }
 
-<<<<<<< HEAD
 async fn new_resolver() -> Result<SharedResolver, BoxError> {
     let (config, opts) = SYSTEM_CONF
         .lock()
@@ -115,12 +109,4 @@
 ) -> Result<SharedResolver, BoxError> {
     let resolver = AsyncResolver::new(config, opts, TokioHandle)?;
     Ok(Arc::new(resolver))
-=======
-/// Create a new resolver with the default configuration,
-/// which reads from `/etc/resolve.conf`.
-fn new_resolver() -> io::Result<TokioAsyncResolver> {
-    let (config, opts) = system_conf::read_system_conf()
-        .map_err(|e| io::Error::new(e.kind(), format!("error reading DNS system conf: {}", e)))?;
-    Ok(TokioAsyncResolver::tokio(config, opts))
->>>>>>> 17c893ff
 }